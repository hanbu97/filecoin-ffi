--- conflicted
+++ resolved
@@ -1,11 +1,7 @@
-<<<<<<< HEAD
 use std::convert::{TryFrom, TryInto};
 use std::env;
 use std::fs::{File, OpenOptions};
 use std::io::{BufWriter, Write};
-=======
-use std::convert::TryFrom;
->>>>>>> bb281b5d
 use std::sync::Mutex;
 use std::time::Instant;
 
@@ -153,35 +149,20 @@
             ApplyKind::Implicit
         };
 
-<<<<<<< HEAD
         let start = Instant::now();
-        let message_bytes = std::slice::from_raw_parts(message_ptr, message_len);
-        let message: Message = match fvm_ipld_encoding::from_slice(message_bytes) {
-            Ok(x) => x,
-            Err(err) => {
-                response.status_code = FCPResponseStatus::FCPUnclassifiedError;
-                response.error_msg = rust_str_to_c_str(format!("{:?}", err));
-                return raw_ptr(response);
-            }
-        };
+        let message: Message = fvm_ipld_encoding::from_slice(&message)?;
 
         let recipient = message.to;
         let method_num = message.method_num;
-
-        let mut executor = unsafe { &*(executor as *mut Mutex<CgoExecutor>) }
-=======
-        let message: Message = fvm_ipld_encoding::from_slice(&message)?;
 
         let mut executor = executor
             .machine
             .as_ref()
             .expect("missing executor")
->>>>>>> bb281b5d
             .lock()
             .unwrap();
         let apply_ret = executor.execute_message(message, apply_kind, chain_len as usize)?;
 
-<<<<<<< HEAD
         // Dump execution stats if supplied.
         let duration = start.elapsed();
         if let (ApplyKind::Explicit, Some(mut log), Some(stats)) = (
@@ -223,15 +204,9 @@
             );
         }
 
-        if !apply_ret.exec_trace.is_empty() {
-            let mut trace_iter = apply_ret.exec_trace.into_iter();
-
-            if let Ok(Ok(lotus_t_bytes)) = build_lotus_trace(
-=======
         let exec_trace = if !apply_ret.exec_trace.is_empty() {
             let mut trace_iter = apply_ret.exec_trace.into_iter();
             build_lotus_trace(
->>>>>>> bb281b5d
                 &trace_iter
                     .next()
                     .expect("already checked trace for emptiness"),
@@ -280,19 +255,6 @@
     })
 }
 
-<<<<<<< HEAD
-#[no_mangle]
-pub unsafe extern "C" fn fil_fvm_machine_flush(
-    executor: *mut libc::c_void,
-) -> *mut fil_FvmMachineFlushResponse {
-    catch_panic_response(|| {
-        init_log();
-
-        info!("fil_fvm_machine_flush: start");
-
-        let start = Instant::now();
-        let mut executor = unsafe { &*(executor as *mut Mutex<CgoExecutor>) }
-=======
 #[ffi_export]
 fn fvm_machine_flush(executor: &'_ InnerFvmMachine) -> repr_c::Box<Result<c_slice::Box<u8>>> {
     catch_panic_response("fvm_machine_flush", || {
@@ -300,12 +262,13 @@
             .machine
             .as_ref()
             .expect("missing executor")
->>>>>>> bb281b5d
             .lock()
             .unwrap();
+
+        let start = Instant::now();
+
         let cid = executor.flush()?;
 
-<<<<<<< HEAD
         let duration = start.elapsed();
         if let Some(mut log) = TIMING_LOG.as_ref().and_then(|l| l.lock().ok()) {
             let _ = writeln!(
@@ -317,10 +280,7 @@
             let _ = log.flush();
         }
 
-        raw_ptr(response)
-=======
         Ok(cid.to_bytes().into_boxed_slice().into())
->>>>>>> bb281b5d
     })
 }
 
